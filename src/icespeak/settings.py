--- conflicted
+++ resolved
@@ -93,13 +93,7 @@
         extra="ignore",
     )
 
-<<<<<<< HEAD
     DEFAULT_VOICE: str = Field(default="bui", description="Default TTS voice if none is requested.")
-=======
-    DEFAULT_VOICE: str = Field(
-        default="Gudrun", description="Default TTS voice if none is requested."
-    )
->>>>>>> aa9276f8
     DEFAULT_VOICE_SPEED: float = Field(
         default=1.0,
         le=MAX_SPEED,
@@ -110,13 +104,7 @@
         default=TextFormats.TEXT,
         description="Default format to interpret input text as.",
     )
-<<<<<<< HEAD
     DEFAULT_AUDIO_FORMAT: AudioFormats = Field(default=AudioFormats.WAV, description="Default audio output format.")
-=======
-    DEFAULT_AUDIO_FORMAT: AudioFormats = Field(
-        default=AudioFormats.MP3, description="Default audio output format."
-    )
->>>>>>> aa9276f8
 
     AUDIO_DIR: Optional[Path] = Field(
         default=None,
