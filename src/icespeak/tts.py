"""

Icespeak - Icelandic TTS library

Copyright (C) 2024 Miðeind ehf.

   This program is free software: you can redistribute it and/or modify
   it under the terms of the GNU General Public License as published by
   the Free Software Foundation, either version 3 of the License, or
   (at your option) any later version.
   This program is distributed in the hope that it will be useful,
   but WITHOUT ANY WARRANTY; without even the implied warranty of
   MERCHANTABILITY or FITNESS FOR A PARTICULAR PURPOSE.  See the
   GNU General Public License for more details.

You should have received a copy of the GNU General Public License
along with this program.  If not, see http://www.gnu.org/licenses/.


This file contains wrappers for the entire text-to-speech pipeline
(phonetic transcription -> TTS with a specific voice/service).

"""

from __future__ import annotations

from collections.abc import Mapping
from typing import TYPE_CHECKING, Any, NamedTuple, TypeVar
from typing_extensions import override

import atexit
import queue
import threading
from logging import DEBUG, getLogger

from cachetools import LFUCache, cached

from .settings import SETTINGS, TRACE, Keys
from .transcribe import TranscriptionOptions
<<<<<<< HEAD

# TODO: Re implement Tiro
from .voices import BaseVoice, TTSOptions, VoiceInfoT, aws_polly, azure, openai, piper_tts  # , google
=======
from .voices import (
    BaseVoice,
    TTSOptions,
    VoiceInfoT,
    aws_polly,
    azure,
    openai,
)
>>>>>>> aa9276f8

if TYPE_CHECKING:
    from pathlib import Path

_LOG = getLogger(__name__)
VoicesT = Mapping[str, VoiceInfoT]
ServicesT = Mapping[str, BaseVoice]


class TTSOutput(NamedTuple):
    file: Path
    text: str


def _setup_voices() -> tuple[VoicesT, ServicesT]:
    services = (
        aws_polly.AWSPollyVoice(),
        azure.AzureVoice(),
        openai.OpenAIVoice(),
<<<<<<< HEAD
        piper_tts.PiperTTSVoice(),
=======
        # google.GoogleVoice(),
>>>>>>> aa9276f8
    )
    voices: VoicesT = {}
    for service in services:
        _LOG.debug("Loading voices from service: %s", service)
        if not service.available:
            _LOG.info("Voices from service %s not available.", service)
            continue
        for voice, info in service.voices.items():
            # Info about each voice
            if voice in voices:
                _LOG.warning(
                    "Voice named %r already exists! "
                    + "Skipping the one defined in module %s.",
                    voice,
                    service.name,
                )
            else:
                voices[voice] = {"service": service.name, **info}
    return voices, {k.name: k for k in services}


VOICES, SERVICES = _setup_voices()


_T = TypeVar("_T")


class TmpFileLFUCache(LFUCache[_T, TTSOutput]):
    """
    Custom version of a least-frequently-used cache which,
    if the clean cache setting is True,
    schedules files for deletion upon eviction from the cache.
    See docs:
    https://cachetools.readthedocs.io/en/latest/#extending-cache-classes
    """

    @override
    def popitem(self) -> tuple[_T, TTSOutput]:
        """Schedule audio file for deletion upon evicting from cache."""
        key, audiofile = super().popitem()
        _LOG.debug("Expired audio file: %s", audiofile)
        # Schedule for deletion, if cleaning the cache
        if SETTINGS.AUDIO_CACHE_CLEAN:
            _EXPIRED_QUEUE.put(audiofile.file)
        return key, audiofile


_AUDIO_CACHE: TmpFileLFUCache[Any] = TmpFileLFUCache(maxsize=SETTINGS.AUDIO_CACHE_SIZE)

# Cleanup functionality, if cleaning cache setting is turned on
if SETTINGS.AUDIO_CACHE_CLEAN:
    _EXPIRED_QUEUE: queue.Queue[Path | None] = queue.Queue()

    def _cleanup():
        while audiofile := _EXPIRED_QUEUE.get():
            _LOG.log(TRACE, "Unlinking file: %s", audiofile)
            audiofile.unlink(missing_ok=True)

    # Small daemon thread which deletes files sent to the expired queue
    _cleanup_thread = threading.Thread(
        target=_cleanup, name="audio_cleanup", daemon=True
    )
    _cleanup_thread.start()

    def _evict_all():
        _LOG.debug("Evicting everything from cache...")
        _EXPIRED_QUEUE.put(None)  # Signal to thread to stop
        try:
            while _AUDIO_CACHE.currsize > 0:
                # Remove all files currently in cache
                _, v = _AUDIO_CACHE.popitem()
                _LOG.log(TRACE, "Unlinking file: %s", v.file)
                v.file.unlink(missing_ok=True)
        except Exception:
            _LOG.exception("Error when cleaning cache.")
        # Give the thread a little bit of time to join,
        # not much harm if it simply gets killed though
        _cleanup_thread.join(0.3)
        _LOG.debug("Finished evicting.")

    # This function runs upon clean exit from program
    atexit.register(_evict_all)


# @cached(_AUDIO_CACHE)
def tts_to_file(
    text: str,
    tts_options: TTSOptions | None = None,
    transcription_options: TranscriptionOptions | None = None,
    *,
    transcribe: bool = True,
    keys_override: Keys | None = None,
) -> TTSOutput:
    """
    # Text-to-speech

    Synthesize speech for the given text and write to local file.

    Audio/voice settings can be supplied in `tts_options`,
    transcription turned on/off via the `transcribe` flag
    and its options supplied in `transcription_options`

    Returns a named tuple containing a path to the output audio file,
    along with the text that was sent to the TTS service.
    """
    if _LOG.isEnabledFor(DEBUG):
        _LOG.debug(
            "tts_to_file, text: %r, TTS options: %s, "
            + "transcribe: %r, transcription options: %s",
            text,
            (
                tts_options.model_dump(exclude_defaults=True) or "<default>"
                if tts_options
                else "None"
            ),
            transcribe,
            (
                transcription_options.model_dump(exclude_defaults=True) or "<default>"
                if transcription_options
                else "None"
            ),
        )
    tts_options = tts_options or TTSOptions()
    try:
        service = SERVICES[VOICES[tts_options.voice]["service"]]
    except KeyError as e:
        raise ValueError(f"Voice {tts_options.voice!r} not available.") from e

    if tts_options.audio_format not in service.audio_formats:
        raise ValueError(
            f"Service {service.name} doesn't support audio format {tts_options.audio_format}."
        )

    if transcribe:
        transcription_options = transcription_options or TranscriptionOptions()
        text = service.Transcriber.token_transcribe(text, options=transcription_options)

    output = TTSOutput(
        file=service.text_to_speech(text, tts_options, keys_override),
        text=text,
    )
    _LOG.debug("tts_to_file, out: %s", output)
    return output<|MERGE_RESOLUTION|>--- conflicted
+++ resolved
@@ -37,20 +37,8 @@
 
 from .settings import SETTINGS, TRACE, Keys
 from .transcribe import TranscriptionOptions
-<<<<<<< HEAD
-
-# TODO: Re implement Tiro
-from .voices import BaseVoice, TTSOptions, VoiceInfoT, aws_polly, azure, openai, piper_tts  # , google
-=======
-from .voices import (
-    BaseVoice,
-    TTSOptions,
-    VoiceInfoT,
-    aws_polly,
-    azure,
-    openai,
-)
->>>>>>> aa9276f8
+
+from .voices import BaseVoice, TTSOptions, VoiceInfoT, aws_polly, azure, openai, piper_tts
 
 if TYPE_CHECKING:
     from pathlib import Path
@@ -70,11 +58,7 @@
         aws_polly.AWSPollyVoice(),
         azure.AzureVoice(),
         openai.OpenAIVoice(),
-<<<<<<< HEAD
         piper_tts.PiperTTSVoice(),
-=======
-        # google.GoogleVoice(),
->>>>>>> aa9276f8
     )
     voices: VoicesT = {}
     for service in services:
