[project]
name = "icespeak"
version = "0.3.7"
description = "Icespeak - Icelandic TTS library"
authors = [{ name = "Miðeind ehf.", email = "mideind@mideind.is" }]
readme = { file = "README.md", content-type = "text/markdown" }
license = { file = "LICENSE.txt" }
# For classifier list see: https://pypi.org/pypi?%3Aaction=list_classifiers
classifiers = [
    "Development Status :: 5 - Production/Stable",
    "License :: OSI Approved :: GNU General Public License v3 or later (GPLv3+)",
    "Operating System :: Unix",
    "Operating System :: POSIX",
    "Operating System :: Microsoft :: Windows",
    "Natural Language :: Icelandic",
    "Programming Language :: Python :: 3 :: Only",
    "Programming Language :: Python :: 3.9",
    "Programming Language :: Python :: 3.10",
    "Programming Language :: Python :: 3.11",
    "Programming Language :: Python :: 3.12",
    "Topic :: Text Processing :: Linguistic",
    "Topic :: Multimedia :: Sound/Audio :: Speech",
    "Typing :: Typed",
]
requires-python = ">=3.9"
dependencies = [
    # "aiohttp[speedups]>=3.8.4",
    "requests>=2.32.3",
    "typing-extensions>=4.12.2",
    "pydantic==2.3.0",
    "pydantic-settings>=2.0.3",
    "cachetools>=5.5.0",
    # For parsing Icelandic text
    "islenska<2.0.0",
    "reynir<4.0.0",
    "tokenizer<4.0.0",
    # Azure TTS
    "azure-cognitiveservices-speech>=1.41.1",
    # Google TTS
    #"google-cloud-texttospeech>=2.14.0",
    # AWS Polly TTS
    "botocore>=1.21.40",
    "boto3>=1.18.40",
    # OpenAI TTS
<<<<<<< HEAD
    "openai>=1.44",
    # Piper TTS
    "piper-TTS>=1.2.0",
=======
    "openai>=1.52.2",
>>>>>>> aa9276f8
]

[project.urls]
Repository = "https://github.com/mideind/icespeak"

[project.scripts]
speak = "icespeak.cli:main"

[project.optional-dependencies]
# Needed for CLI interface
cli = ["typer[all]==0.9.0"]
# Dev dependencies
dev = [
    "pytest>=7.2.1",
    "coverage[toml]>=7.3.1",
    "black>=23.7.0",
    "ruff>=0.5.7",
    "pre-commit>=3.3.3",
    "mypy>=1.4.1",
    "boto3-stubs>=1.35.48",
]

# *** Configuration of tools ***

[tool.pytest.ini_options]
filterwarnings = [
    # Ignore deprecation warnings in libraries, their problem not ours
    "ignore::DeprecationWarning",
    # Make sure "error:::icespeak" is always last,
    # as it turns warnings into errors in our code
    "error:::icespeak",
]
markers = [
    # Custom markers (add to SKIP_MARKERS in `tests/conftest.py` to skip by default)
    "network: mark test as communicating with external services",
    "slow: mark test as slow",
]
addopts = "--strict-markers" # Don't allow unrecognized markers (catches typos)


[tool.coverage.run]
branch = true
source = ["icespeak"]
command_line = "-m pytest --run-all"
omit = ["*/icespeak/cli.py"]         # Skip CLI interface

[tool.coverage.report]
exclude_also = ["if TYPE_CHECKING:", "raise NotImplementedError"]
skip_covered = true                                               # Skip showing fully covered files
skip_empty = true                                                 # Skip empty files
sort = "-Cover"                                                   # Sort by coverage percentage
precision = 2                                                     # Precision of output percentage
fail_under = 65                                                   # Fail if total covered under threshold


[tool.mypy]
overrides = [
    { module = "google.*", ignore_missing_imports = true },
    { module = "azure.*", ignore_missing_imports = true },
]


[tool.pyright]
typeCheckingMode = "strict"
# Some of the following settings are off by default, even in strict mode
reportCallInDefaultInitializer = "information"
reportImplicitOverride = "information"
reportImplicitStringConcatenation = "information"
reportImportCycles = "warning"
reportMissingSuperCall = "none"
reportPropertyTypeMismatch = "warning"
reportUnknownMemberType = "information"
reportUnknownArgumentType = "information"
reportMissingTypeStubs = "information"
reportShadowedImports = "warning"
reportUninitializedInstanceVariable = "information"
reportUnnecessaryTypeIgnoreComment = "warning"
reportUnusedCallResult = "none"

[tool.ruff]
target-version = "py39"
line-length = 120

[tool.ruff.lint]
# See https://beta.ruff.rs/docs/rules/ for list of rules
# Enable all rules
select = ["ALL"]
# Ignore specific rules
# (we should aim to have these as few as possible)
ignore = [
    "D",      # Docstring style rules
    "TD",     # Pedantic TODO comment rules
    "FIX002", # Line contains TODO rule
    "FIX004", # Line contains HACK rule
    "S101",   # Disallow assert statements rule
    "TRY",    # Pedantic exception rules
    "EM",     # Pedantic exception message rules
    "PLR",
    "ARG",
    "C",
    "E",
    "BLE",
    "ANN",
    "PTH",
    "SLF",
    "RUF",
    "PGH",
    "SIM",
    "FA",
    "N",
    "A",
    "ISC",
    "PLW",
    "RET",
    # Keep these ignored (either disagreeable or cause issues)
    "COM", # Commas (sometimes takes issue with black formatting)
    "ERA", # Commented out code
]

[tool.ruff.lint.isort]
known-first-party = ["icespeak"]
section-order = [
    "future",
    "typehints",
    "standard-library",
    "third-party",
    "first-party",
    "local-folder",
]

[tool.ruff.lint.isort.sections]
# Have typing libraries above other imports
typehints = ["typing", "typing_extensions", "types", "collections.abc"]

# *** Build system configuration ***

[tool.setuptools_scm]
fallback_version = "0.0.0"

[build-system]
requires = ["setuptools>=45", "setuptools_scm[toml]>=6.2"]
build-backend = "setuptools.build_meta"<|MERGE_RESOLUTION|>--- conflicted
+++ resolved
@@ -42,13 +42,9 @@
     "botocore>=1.21.40",
     "boto3>=1.18.40",
     # OpenAI TTS
-<<<<<<< HEAD
     "openai>=1.44",
     # Piper TTS
     "piper-TTS>=1.2.0",
-=======
-    "openai>=1.52.2",
->>>>>>> aa9276f8
 ]
 
 [project.urls]
